--- conflicted
+++ resolved
@@ -56,13 +56,8 @@
 percent-encoding = "2.1"
 parking_lot = { version = "0.12", features = ["arc_lock"] }
 socket2 = { version = ">=0.4, <1.0.0", features = ["all"] }
-<<<<<<< HEAD
 flate2 = { version = "1.1", features = ["zlib-rs"], default-features = false }
-sfv = "0"
-=======
-flate2 = { version = "1", features = ["zlib-ng"], default-features = false }
 sfv = "0.10.4"
->>>>>>> d55150ac
 rand = "0.8"
 ahash = { workspace = true }
 unicase = "2"
