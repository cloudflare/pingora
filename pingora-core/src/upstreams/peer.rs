--- conflicted
+++ resolved
@@ -15,6 +15,7 @@
 //! Defines where to connect to and how to connect to a remote server
 
 use crate::connectors::{l4::BindTo, L4Connect};
+use crate::protocols::l4::quic::QuicHttp3Configs;
 use crate::protocols::l4::socket::SocketAddr;
 use crate::protocols::tls::CaType;
 #[cfg(unix)]
@@ -38,19 +39,7 @@
 use std::path::{Path, PathBuf};
 use std::sync::Arc;
 use std::time::Duration;
-<<<<<<< HEAD
-
-use crate::connectors::{l4::BindTo, L4Connect};
-use crate::protocols::l4::quic::QuicHttp3Configs;
-use crate::protocols::l4::socket::SocketAddr;
-use crate::protocols::tls::CaType;
-#[cfg(unix)]
-use crate::protocols::ConnFdReusable;
-use crate::protocols::TcpKeepalive;
-use crate::utils::tls::{get_organization_unit, CertKey};
-=======
 use tokio::net::TcpSocket;
->>>>>>> e6b823c5
 
 pub use crate::protocols::tls::ALPN;
 
@@ -217,15 +206,6 @@
         None
     }
 
-<<<<<<< HEAD
-    /// Whether UDP/Quic should be used.
-    fn udp_http3(&self) -> bool {
-        let mut udp_http3 = false;
-        if let Some(alpn) = self.get_alpn() {
-            udp_http3 = matches!(alpn, &ALPN::H3)
-        }
-        udp_http3
-=======
     /// Returns a hook that should be run before an upstream TCP connection is connected.
     ///
     /// This hook can be used to set additional socket options.
@@ -235,7 +215,15 @@
         self.get_peer_options()?
             .upstream_tcp_sock_tweak_hook
             .as_ref()
->>>>>>> e6b823c5
+    }
+
+    /// Whether UDP/Quic should be used.
+    fn udp_http3(&self) -> bool {
+        let mut udp_http3 = false;
+        if let Some(alpn) = self.get_alpn() {
+            udp_http3 = matches!(alpn, &ALPN::H3)
+        }
+        udp_http3
     }
 }
 
