--- conflicted
+++ resolved
@@ -671,7 +671,6 @@
     fn set_stream_headers(resp: &mut ResponseHeader) {
         // because the transcoding is streamed, content length is not known ahead
         resp.remove_header(&CONTENT_LENGTH);
-<<<<<<< HEAD
 
         // Even if upstream supports ranged requests, streamed responses cannot. Replace any
         // present Accept-Ranges headers.
@@ -679,10 +678,6 @@
         resp.insert_header(&ACCEPT_RANGES, HeaderValue::from_static("none"))
             .unwrap();
 
-=======
-        // remove Accept-Ranges header because range requests will no longer work
-        resp.remove_header(&ACCEPT_RANGES);
->>>>>>> 05005e2a
         // we stream body now TODO: chunked is for h1 only
         resp.insert_header(&TRANSFER_ENCODING, HeaderValue::from_static("chunked"))
             .unwrap();
@@ -750,7 +745,10 @@
         b"gzip"
     );
     assert!(header.headers.get("content-length").is_none());
-    assert!(header.headers.get("accept-ranges").is_none());
+    assert_eq!(
+        header.headers.get("accept-ranges").unwrap().as_bytes(),
+        b"none"
+    );
     assert_eq!(
         header.headers.get("transfer-encoding").unwrap().as_bytes(),
         b"chunked"
