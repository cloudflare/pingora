// Copyright 2024 Cloudflare, Inc.
//
// Licensed under the Apache License, Version 2.0 (the "License");
// you may not use this file except in compliance with the License.
// You may obtain a copy of the License at
//
// http://www.apache.org/licenses/LICENSE-2.0
//
// Unless required by applicable law or agreed to in writing, software
// distributed under the License is distributed on an "AS IS" BASIS,
// WITHOUT WARRANTIES OR CONDITIONS OF ANY KIND, either express or implied.
// See the License for the specific language governing permissions and
// limitations under the License.

//! HTTP server session APIs

use super::error_resp;
use super::v1::server::HttpSession as SessionV1;
use super::v2::server::HttpSession as SessionV2;
use super::HttpTask;
use crate::protocols::{SocketAddr, Stream};
use bytes::Bytes;
use http::header::AsHeaderName;
use http::HeaderValue;
use log::error;
use pingora_error::Result;
use pingora_http::{RequestHeader, ResponseHeader};

/// HTTP server session object for both HTTP/1.x and HTTP/2
pub enum Session {
    H1(SessionV1),
    H2(SessionV2),
}

impl Session {
    /// Create a new [`Session`] from an established connection for HTTP/1.x
    pub fn new_http1(stream: Stream) -> Self {
        Self::H1(SessionV1::new(stream))
    }

    /// Create a new [`Session`] from an established HTTP/2 stream
    pub fn new_http2(session: SessionV2) -> Self {
        Self::H2(session)
    }

    /// Whether the session is HTTP/2. If not it is HTTP/1.x
    pub fn is_http2(&self) -> bool {
        matches!(self, Self::H2(_))
    }

    /// Read the request header. This method is required to be called first before doing anything
    /// else with the session.
    /// - `Ok(true)`: successful
    /// - `Ok(false)`: client exit without sending any bytes. This is normal on reused connection.
    /// In this case the user should give up this session.
    pub async fn read_request(&mut self) -> Result<bool> {
        match self {
            Self::H1(s) => {
                let read = s.read_request().await?;
                Ok(read.is_some())
            }
            // This call will always return `Ok(true)` for Http2 because the request is already read
            Self::H2(_) => Ok(true),
        }
    }

    /// Return the request header it just read.
    /// # Panic
    /// This function will panic if [`Self::read_request()`] is not called.
    pub fn req_header(&self) -> &RequestHeader {
        match self {
            Self::H1(s) => s.req_header(),
            Self::H2(s) => s.req_header(),
        }
    }

    /// Return a mutable reference to request header it just read.
    /// # Panic
    /// This function will panic if [`Self::read_request()`] is not called.
    pub fn req_header_mut(&mut self) -> &mut RequestHeader {
        match self {
            Self::H1(s) => s.req_header_mut(),
            Self::H2(s) => s.req_header_mut(),
        }
    }

    /// Return the header by name. None if the header doesn't exist.
    ///
    /// In case there are multiple headers under the same name, the first one will be returned. To
    /// get all the headers: use `self.req_header().headers.get_all()`.
    pub fn get_header<K: AsHeaderName>(&self, key: K) -> Option<&HeaderValue> {
        self.req_header().headers.get(key)
    }

    /// Get the header value in its raw format.
    /// If the header doesn't exist, return an empty slice.
    pub fn get_header_bytes<K: AsHeaderName>(&self, key: K) -> &[u8] {
        self.get_header(key).map_or(b"", |v| v.as_bytes())
    }

    /// Read the request body. Ok(None) if no (more) body to read
    pub async fn read_request_body(&mut self) -> Result<Option<Bytes>> {
        match self {
            Self::H1(s) => s.read_body_bytes().await,
            Self::H2(s) => s.read_body_bytes().await,
        }
    }

    /// Write the response header to client
    /// Informational headers (status code 100-199, excluding 101) can be written multiple times the final
    /// response header (status code 200+ or 101) is written.
    pub async fn write_response_header(&mut self, resp: Box<ResponseHeader>) -> Result<()> {
        match self {
            Self::H1(s) => {
                s.write_response_header(resp).await?;
                Ok(())
            }
            Self::H2(s) => s.write_response_header(resp, false),
        }
    }

    /// Similar to `write_response_header()`, this fn will clone the `resp` internally
    pub async fn write_response_header_ref(&mut self, resp: &ResponseHeader) -> Result<()> {
        match self {
            Self::H1(s) => {
                s.write_response_header_ref(resp).await?;
                Ok(())
            }
            Self::H2(s) => s.write_response_header_ref(resp, false),
        }
    }

    /// Write the response body to client
    pub async fn write_response_body(&mut self, data: Bytes) -> Result<()> {
        match self {
            Self::H1(s) => {
                s.write_body(&data).await?;
                Ok(())
            }
            Self::H2(s) => s.write_body(data, false),
        }
    }

    /// Finish the life of this request.
    /// For H1, if connection reuse is supported, a Some(Stream) will be returned, otherwise None.
    /// For H2, always return None because H2 stream is not reusable.
    pub async fn finish(self) -> Result<Option<Stream>> {
        match self {
            Self::H1(mut s) => {
                // need to flush body due to buffering
                s.finish_body().await?;
                Ok(s.reuse().await)
            }
            Self::H2(mut s) => {
                s.finish()?;
                Ok(None)
            }
        }
    }

    pub async fn response_duplex_vec(&mut self, tasks: Vec<HttpTask>) -> Result<bool> {
        match self {
            Self::H1(s) => s.response_duplex_vec(tasks).await,
            Self::H2(s) => s.response_duplex_vec(tasks),
        }
    }

    /// Set connection reuse. `duration` defines how long the connection is kept open for the next
    /// request to reuse. Noop for h2
    pub fn set_keepalive(&mut self, duration: Option<u64>) {
        match self {
            Self::H1(s) => s.set_server_keepalive(duration),
            Self::H2(_) => {}
        }
    }

    /// Return the written response header. `None` if it is not written yet.
    /// Only the final (status code >= 200 or 101) response header will be returned
    pub fn response_written(&self) -> Option<&ResponseHeader> {
        match self {
            Self::H1(s) => s.response_written(),
            Self::H2(s) => s.response_written(),
        }
    }

    /// Give up the http session abruptly.
    /// For H1 this will close the underlying connection
    /// For H2 this will send RESET frame to end this stream without impacting the connection
    pub async fn shutdown(&mut self) {
        match self {
            Self::H1(s) => s.shutdown().await,
            Self::H2(s) => s.shutdown(),
        }
    }

    pub fn to_h1_raw(&self) -> Bytes {
        match self {
            Self::H1(s) => s.get_headers_raw_bytes(),
            Self::H2(s) => s.pseudo_raw_h1_request_header(),
        }
    }

    /// Whether the whole request body is sent
    pub fn is_body_done(&mut self) -> bool {
        match self {
            Self::H1(s) => s.is_body_done(),
            Self::H2(s) => s.is_body_done(),
        }
    }

    /// Notify the client that the entire body is sent
    /// for H1 chunked encoding, this will end the last empty chunk
    /// for H1 content-length, this has no effect.
    /// for H2, this will send an empty DATA frame with END_STREAM flag
    pub async fn finish_body(&mut self) -> Result<()> {
        match self {
            Self::H1(s) => s.finish_body().await.map(|_| ()),
            Self::H2(s) => s.finish(),
        }
    }

    /// Send error response to client
    pub async fn respond_error(&mut self, error: u16) {
        let resp = match error {
            /* common error responses are pre-generated */
            502 => error_resp::HTTP_502_RESPONSE.clone(),
            400 => error_resp::HTTP_400_RESPONSE.clone(),
            _ => error_resp::gen_error_response(error),
        };

        // TODO: we shouldn't be closing downstream connections on internally generated errors
        // and possibly other upstream connect() errors (connection refused, timeout, etc)
        //
        // This change is only here because we DO NOT re-use downstream connections
        // today on these errors and we should signal to the client that pingora is dropping it
        // rather than a misleading the client with 'keep-alive'
        self.set_keepalive(None);

        self.write_response_header(Box::new(resp))
            .await
            .unwrap_or_else(|e| {
                error!("failed to send error response to downstream: {e}");
            });
    }

    /// Whether there is no request body
    pub fn is_body_empty(&mut self) -> bool {
        match self {
            Self::H1(s) => s.is_body_empty(),
            Self::H2(s) => s.is_body_empty(),
        }
    }

    pub fn retry_buffer_truncated(&self) -> bool {
        match self {
            Self::H1(s) => s.retry_buffer_truncated(),
            Self::H2(s) => s.retry_buffer_truncated(),
        }
    }

    pub fn enable_retry_buffering(&mut self) {
        match self {
            Self::H1(s) => s.enable_retry_buffering(),
            Self::H2(s) => s.enable_retry_buffering(),
        }
    }

    pub fn get_retry_buffer(&self) -> Option<Bytes> {
        match self {
            Self::H1(s) => s.get_retry_buffer(),
            Self::H2(s) => s.get_retry_buffer(),
        }
    }

    /// Read body (same as `read_request_body()`) or pending forever until downstream
    /// terminates the session.
    pub async fn read_body_or_idle(&mut self, no_body_expected: bool) -> Result<Option<Bytes>> {
        match self {
            Self::H1(s) => s.read_body_or_idle(no_body_expected).await,
            Self::H2(s) => s.read_body_or_idle(no_body_expected).await,
        }
    }

    pub fn as_http1(&self) -> Option<&SessionV1> {
        match self {
            Self::H1(s) => Some(s),
            Self::H2(_) => None,
        }
    }

    pub fn as_http2(&self) -> Option<&SessionV2> {
        match self {
            Self::H1(_) => None,
            Self::H2(s) => Some(s),
        }
    }

    /// Write a 100 Continue response to the client.
    pub async fn write_continue_response(&mut self) -> Result<()> {
        match self {
            Self::H1(s) => s.write_continue_response().await,
            Self::H2(s) => s.write_response_header(
                Box::new(ResponseHeader::build(100, Some(0)).unwrap()),
                false,
            ),
        }
    }

    /// Whether this request is for upgrade (e.g., websocket)
    pub fn is_upgrade_req(&self) -> bool {
        match self {
            Self::H1(s) => s.is_upgrade_req(),
            Self::H2(_) => false,
        }
    }

    /// How many response body bytes already sent
    pub fn body_bytes_sent(&self) -> usize {
        match self {
            Self::H1(s) => s.body_bytes_sent(),
            Self::H2(s) => s.body_bytes_sent(),
        }
    }
<<<<<<< HEAD
}

impl std::fmt::Debug for Session {
    fn fmt(&self, f: &mut std::fmt::Formatter<'_>) -> std::fmt::Result {
        match self {
            Session::H1(s) => write!(f, "{:?}", s),
            Session::H2(s) => write!(f, "{:?}", s),
=======

    /// Return the client (peer) address of the connnection.
    pub fn client_addr(&self) -> Option<&SocketAddr> {
        match self {
            Self::H1(s) => s.client_addr(),
            Self::H2(s) => s.client_addr(),
        }
    }

    /// Return the server (local) address of the connection.
    pub fn server_addr(&self) -> Option<&SocketAddr> {
        match self {
            Self::H1(s) => s.server_addr(),
            Self::H2(s) => s.server_addr(),
>>>>>>> 0de54eb9
        }
    }
}<|MERGE_RESOLUTION|>--- conflicted
+++ resolved
@@ -321,7 +321,22 @@
             Self::H2(s) => s.body_bytes_sent(),
         }
     }
-<<<<<<< HEAD
+
+    /// Return the client (peer) address of the connnection.
+    pub fn client_addr(&self) -> Option<&SocketAddr> {
+        match self {
+            Self::H1(s) => s.client_addr(),
+            Self::H2(s) => s.client_addr(),
+        }
+    }
+
+    /// Return the server (local) address of the connection.
+    pub fn server_addr(&self) -> Option<&SocketAddr> {
+        match self {
+            Self::H1(s) => s.server_addr(),
+            Self::H2(s) => s.server_addr(),
+        }
+    }
 }
 
 impl std::fmt::Debug for Session {
@@ -329,22 +344,6 @@
         match self {
             Session::H1(s) => write!(f, "{:?}", s),
             Session::H2(s) => write!(f, "{:?}", s),
-=======
-
-    /// Return the client (peer) address of the connnection.
-    pub fn client_addr(&self) -> Option<&SocketAddr> {
-        match self {
-            Self::H1(s) => s.client_addr(),
-            Self::H2(s) => s.client_addr(),
-        }
-    }
-
-    /// Return the server (local) address of the connection.
-    pub fn server_addr(&self) -> Option<&SocketAddr> {
-        match self {
-            Self::H1(s) => s.server_addr(),
-            Self::H2(s) => s.server_addr(),
->>>>>>> 0de54eb9
         }
     }
 }