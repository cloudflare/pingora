// Copyright 2025 Cloudflare, Inc.
//
// Licensed under the Apache License, Version 2.0 (the "License");
// you may not use this file except in compliance with the License.
// You may obtain a copy of the License at
//
// http://www.apache.org/licenses/LICENSE-2.0
//
// Unless required by applicable law or agreed to in writing, software
// distributed under the License is distributed on an "AS IS" BASIS,
// WITHOUT WARRANTIES OR CONDITIONS OF ANY KIND, either express or implied.
// See the License for the specific language governing permissions and
// limitations under the License.

use bytes::Bytes;
use pingora_error::Result;
use pingora_http::{RequestHeader, ResponseHeader};
use std::time::Duration;

use super::v1::client::HttpSession as Http1Session;
use super::v2::client::Http2Session;
use super::v3::client::Http3Session;
use crate::protocols::{Digest, SocketAddr, Stream};

/// A type for Http client session. It can be either an Http1 connection or an Http2 stream.
pub enum HttpSession {
    H1(Http1Session),
    H2(Http2Session),
    H3(Http3Session),
}

impl HttpSession {
    pub fn as_http1(&self) -> Option<&Http1Session> {
        match self {
            Self::H1(s) => Some(s),
            _ => None,
        }
    }

    pub fn as_http2(&self) -> Option<&Http2Session> {
        match self {
            Self::H2(s) => Some(s),
            _ => None,
        }
    }

    pub fn as_http3(&self) -> Option<&Http3Session> {
        match self {
            Self::H3(s) => Some(s),
            _ => None,
        }
    }

    /// Write the request header to the server
    /// After the request header is sent. The caller can either start reading the response or
    /// sending request body if any.
    pub async fn write_request_header(&mut self, req: Box<RequestHeader>) -> Result<()> {
        match self {
            HttpSession::H1(h1) => {
                h1.write_request_header(req).await?;
                Ok(())
            }
            HttpSession::H2(h2) => h2.write_request_header(req, false),
            HttpSession::H3(h3) => h3.write_request_header(req),
        }
    }

    /// Write a chunk of the request body.
    pub async fn write_request_body(&mut self, data: Bytes, end: bool) -> Result<()> {
        match self {
            HttpSession::H1(h1) => {
                // TODO: maybe h1 should also have the concept of `end`
                h1.write_body(&data).await?;
                Ok(())
            }
<<<<<<< HEAD
            HttpSession::H2(h2) => h2.write_request_body(data, end),
            HttpSession::H3(h3) => h3.write_request_body(data, end).await,
=======
            HttpSession::H2(h2) => h2.write_request_body(data, end).await,
>>>>>>> e6b823c5
        }
    }

    /// Signal that the request body has ended
    pub async fn finish_request_body(&mut self) -> Result<()> {
        match self {
            HttpSession::H1(h1) => {
                h1.finish_body().await?;
                Ok(())
            }
            HttpSession::H2(h2) => h2.finish_request_body(),
            HttpSession::H3(h3) => h3.finish_request_body(),
        }
    }

    /// Set the read timeout for reading header and body.
    ///
    /// The timeout is per read operation, not on the overall time reading the entire response
    pub fn set_read_timeout(&mut self, timeout: Duration) {
        match self {
            HttpSession::H1(h1) => h1.read_timeout = Some(timeout),
            HttpSession::H2(h2) => h2.read_timeout = Some(timeout),
            HttpSession::H3(h3) => h3.read_timeout = Some(timeout),
        }
    }

    /// Set the write timeout for writing header and body.
    ///
    /// The timeout is per write operation, not on the overall time writing the entire request.
    ///
    /// This is a noop for h2 & h3.
    pub fn set_write_timeout(&mut self, timeout: Duration) {
        match self {
            HttpSession::H1(h1) => h1.write_timeout = Some(timeout),
            HttpSession::H2(_) => { /* no write timeout because the actual write happens async*/ }
            HttpSession::H3(_) => { /* no write timeout as timeout is a connection property */ }
        }
    }

    /// Read the response header from the server
    /// For http1, this function can be called multiple times, if the headers received are just
    /// informational headers.
    pub async fn read_response_header(&mut self) -> Result<()> {
        match self {
            HttpSession::H1(h1) => {
                h1.read_response().await?;
                Ok(())
            }
            HttpSession::H2(h2) => h2.read_response_header().await,
            HttpSession::H3(h3) => h3.read_response_header().await,
        }
    }

    /// Read response body
    ///
    /// `None` when no more body to read.
    pub async fn read_response_body(&mut self) -> Result<Option<Bytes>> {
        match self {
            HttpSession::H1(h1) => h1.read_body_bytes().await,
            HttpSession::H2(h2) => h2.read_response_body().await,
            HttpSession::H3(h3) => h3.read_response_body().await,
        }
    }

    /// No (more) body to read
    pub fn response_done(&mut self) -> bool {
        match self {
            HttpSession::H1(h1) => h1.is_body_done(),
            HttpSession::H2(h2) => h2.response_finished(),
            HttpSession::H3(h3) => h3.response_finished(),
        }
    }

    /// Give up the http session abruptly.
    /// For H1 this will close the underlying connection
    /// For H2 this will send RST_STREAM frame to end this stream if the stream has not ended at all
    /// For H3 this will send a `STOP_SENDING` and a `RESET_STREAM` for the Quic stream to the client.
    pub async fn shutdown(&mut self) {
        match self {
            Self::H1(s) => s.shutdown().await,
            Self::H2(s) => s.shutdown(),
            Self::H3(s) => s.shutdown(),
        }
    }

    /// Get the response header of the server
    ///
    /// `None` if the response header is not read yet.
    pub fn response_header(&self) -> Option<&ResponseHeader> {
        match self {
            Self::H1(s) => s.resp_header(),
            Self::H2(s) => s.response_header(),
            Self::H3(s) => s.response_header(),
        }
    }

    /// Return the [Digest] of the connection
    ///
    /// For reused connection, the timing in the digest will reflect its initial handshakes
    /// The caller should check if the connection is reused to avoid misuse of the timing field.
    pub fn digest(&self) -> Option<&Digest> {
        match self {
            Self::H1(s) => Some(s.digest()),
            Self::H2(s) => s.digest(),
            Self::H3(s) => s.digest(),
        }
    }

    /// Return a mutable [Digest] reference for the connection.
    ///
    /// Will return `None` if this is an H2 or H3 session and multiple streams are open.
    pub fn digest_mut(&mut self) -> Option<&mut Digest> {
        match self {
            Self::H1(s) => Some(s.digest_mut()),
            Self::H2(s) => s.digest_mut(),
            Self::H3(s) => s.digest_mut(),
        }
    }

    /// Return the server (peer) address of the connection.
    pub fn server_addr(&self) -> Option<&SocketAddr> {
        match self {
            Self::H1(s) => s.server_addr(),
            Self::H2(s) => s.server_addr(),
            Self::H3(s) => s.server_addr(),
        }
    }

    /// Return the client (local) address of the connection.
    pub fn client_addr(&self) -> Option<&SocketAddr> {
        match self {
            Self::H1(s) => s.client_addr(),
            Self::H2(s) => s.client_addr(),
            Self::H3(s) => s.client_addr(),
        }
    }

    /// Get the reference of the [Stream] that this HTTP/1 session is operating upon.
    /// None if the HTTP session is over H2 or H3
    pub fn stream(&self) -> Option<&Stream> {
        match self {
            Self::H1(s) => Some(s.stream()),
            Self::H2(_) => None,
            Self::H3(_) => None,
        }
    }
}<|MERGE_RESOLUTION|>--- conflicted
+++ resolved
@@ -73,12 +73,8 @@
                 h1.write_body(&data).await?;
                 Ok(())
             }
-<<<<<<< HEAD
-            HttpSession::H2(h2) => h2.write_request_body(data, end),
+            HttpSession::H2(h2) => h2.write_request_body(data, end).await,
             HttpSession::H3(h3) => h3.write_request_body(data, end).await,
-=======
-            HttpSession::H2(h2) => h2.write_request_body(data, end).await,
->>>>>>> e6b823c5
         }
     }
 
