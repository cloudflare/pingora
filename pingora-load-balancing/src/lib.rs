// Copyright 2024 Cloudflare, Inc.
//
// Licensed under the Apache License, Version 2.0 (the "License");
// you may not use this file except in compliance with the License.
// You may obtain a copy of the License at
//
// http://www.apache.org/licenses/LICENSE-2.0
//
// Unless required by applicable law or agreed to in writing, software
// distributed under the License is distributed on an "AS IS" BASIS,
// WITHOUT WARRANTIES OR CONDITIONS OF ANY KIND, either express or implied.
// See the License for the specific language governing permissions and
// limitations under the License.

//! # Pingora Load Balancing utilities
//! This crate provides common service discovery, health check and load balancing
//! algorithms for proxies to use.

// https://github.com/mcarton/rust-derivative/issues/112
// False positive for macro generated code
#![allow(clippy::non_canonical_partial_ord_impl)]

use arc_swap::ArcSwap;
use derivative::Derivative;
use futures::FutureExt;
pub use http::Extensions;
use pingora_core::protocols::l4::socket::SocketAddr;
use pingora_error::{ErrorType, OrErr, Result};
use std::collections::hash_map::DefaultHasher;
use std::collections::{BTreeSet, HashMap};
use std::hash::{Hash, Hasher};
use std::io::Result as IoResult;
use std::net::ToSocketAddrs;
use std::sync::Arc;
use std::time::Duration;

mod background;
pub mod discovery;
pub mod health_check;
pub mod selection;

use discovery::ServiceDiscovery;
use health_check::Health;
use selection::UniqueIterator;
use selection::{BackendIter, BackendSelection};

pub mod prelude {
    pub use crate::health_check::TcpHealthCheck;
    pub use crate::selection::RoundRobin;
    pub use crate::LoadBalancer;
}

/// [Backend] represents a server to proxy or connect to.
#[derive(Derivative)]
#[derivative(Clone, Hash, PartialEq, PartialOrd, Eq, Ord, Debug)]
pub struct Backend {
    /// The address to the backend server.
    pub addr: SocketAddr,
    /// The relative weight of the server. Load balancing algorithms will
    /// proportionally distributed traffic according to this value.
    pub weight: usize,

    /// The extension field to put arbitrary data to annotate the Backend.
    /// The data added here is opaque to this crate hence the data is ignored by
    /// functionalities of this crate. For example, two backends with the same
    /// [SocketAddr] and the same weight but different `ext` data are considered
    /// identical.
    /// See [Extensions] for how to add and read the data.
    #[derivative(PartialEq = "ignore")]
    #[derivative(PartialOrd = "ignore")]
    #[derivative(Hash = "ignore")]
    #[derivative(Ord = "ignore")]
    pub ext: Extensions,
}

impl Backend {
    /// Create a new [Backend] with `weight` 1. The function will try to parse
    ///  `addr` into a [std::net::SocketAddr].
    pub fn new(addr: &str) -> Result<Self> {
        Self::new_with_weight(addr, 1)
    }

    /// Creates a new [Backend] with the specified `weight`. The function will try to parse
    /// `addr` into a [std::net::SocketAddr].
    pub fn new_with_weight(addr: &str, weight: usize) -> Result<Self> {
        let addr = addr
            .parse()
            .or_err(ErrorType::InternalError, "invalid socket addr")?;
        Ok(Backend {
            addr: SocketAddr::Inet(addr),
<<<<<<< HEAD
            weight,
=======
            weight: 1,
>>>>>>> 8af73489
            ext: Extensions::new(),
        })
        // TODO: UDS
    }

    pub(crate) fn hash_key(&self) -> u64 {
        let mut hasher = DefaultHasher::new();
        self.hash(&mut hasher);
        hasher.finish()
    }
}

impl std::ops::Deref for Backend {
    type Target = SocketAddr;

    fn deref(&self) -> &Self::Target {
        &self.addr
    }
}

impl std::ops::DerefMut for Backend {
    fn deref_mut(&mut self) -> &mut Self::Target {
        &mut self.addr
    }
}

impl std::net::ToSocketAddrs for Backend {
    type Iter = std::iter::Once<std::net::SocketAddr>;

    fn to_socket_addrs(&self) -> std::io::Result<Self::Iter> {
        self.addr.to_socket_addrs()
    }
}

/// [Backends] is a collection of [Backend]s.
///
/// It includes a service discovery method (static or dynamic) to discover all
/// the available backends as well as an optional health check method to probe the liveness
/// of each backend.
pub struct Backends {
    discovery: Box<dyn ServiceDiscovery + Send + Sync + 'static>,
    health_check: Option<Arc<dyn health_check::HealthCheck + Send + Sync + 'static>>,
    backends: ArcSwap<BTreeSet<Backend>>,
    health: ArcSwap<HashMap<u64, Health>>,
}

impl Backends {
    /// Create a new [Backends] with the given [ServiceDiscovery] implementation.
    ///
    /// The health check method is by default empty.
    pub fn new(discovery: Box<dyn ServiceDiscovery + Send + Sync + 'static>) -> Self {
        Self {
            discovery,
            health_check: None,
            backends: Default::default(),
            health: Default::default(),
        }
    }

    /// Set the health check method. See [health_check] for the methods provided.
    pub fn set_health_check(
        &mut self,
        hc: Box<dyn health_check::HealthCheck + Send + Sync + 'static>,
    ) {
        self.health_check = Some(hc.into())
    }

    /// Updates backends when the new is different from the current set,
    /// the callback will be invoked when the new set of backend is different
    /// from the current one so that the caller can update the selector accordingly.
    fn do_update<F>(
        &self,
        new_backends: BTreeSet<Backend>,
        enablement: HashMap<u64, bool>,
        callback: F,
    ) where
        F: Fn(Arc<BTreeSet<Backend>>),
    {
        if (**self.backends.load()) != new_backends {
            let old_health = self.health.load();
            let mut health = HashMap::with_capacity(new_backends.len());
            for backend in new_backends.iter() {
                let hash_key = backend.hash_key();
                // use the default health if the backend is new
                let backend_health = old_health.get(&hash_key).cloned().unwrap_or_default();

                // override enablement
                if let Some(backend_enabled) = enablement.get(&hash_key) {
                    backend_health.enable(*backend_enabled);
                }
                health.insert(hash_key, backend_health);
            }

            // TODO: put this all under 1 ArcSwap so the update is atomic
            // It's important the `callback()` executes first since computing selector backends might
            // be expensive. For example, if a caller checks `backends` to see if any are available
            // they may encounter false positives if the selector isn't ready yet.
            let new_backends = Arc::new(new_backends);
            callback(new_backends.clone());
            self.backends.store(new_backends);
            self.health.store(Arc::new(health));
        } else {
            // no backend change, just check enablement
            for (hash_key, backend_enabled) in enablement.iter() {
                // override enablement if set
                // this get should always be Some(_) because we already populate `health`` for all known backends
                if let Some(backend_health) = self.health.load().get(hash_key) {
                    backend_health.enable(*backend_enabled);
                }
            }
        }
    }

    /// Whether a certain [Backend] is ready to serve traffic.
    ///
    /// This function returns true when the backend is both healthy and enabled.
    /// This function returns true when the health check is unset but the backend is enabled.
    /// When the health check is set, this function will return false for the `backend` it
    /// doesn't know.
    pub fn ready(&self, backend: &Backend) -> bool {
        self.health
            .load()
            .get(&backend.hash_key())
            // Racing: return `None` when this function is called between the
            // backend store and the health store
            .map_or(self.health_check.is_none(), |h| h.ready())
    }

    /// Manually set if a [Backend] is ready to serve traffic.
    ///
    /// This method does not override the health of the backend. It is meant to be used
    /// to stop a backend from accepting traffic when it is still healthy.
    ///
    /// This method is noop when the given backend doesn't exist in the service discovery.
    pub fn set_enable(&self, backend: &Backend, enabled: bool) {
        // this should always be Some(_) because health is always populated during update
        if let Some(h) = self.health.load().get(&backend.hash_key()) {
            h.enable(enabled)
        };
    }

    /// Return the collection of the backends.
    pub fn get_backend(&self) -> Arc<BTreeSet<Backend>> {
        self.backends.load_full()
    }

    /// Call the service discovery method to update the collection of backends.
    ///
    /// The callback will be invoked when the new set of backend is different
    /// from the current one so that the caller can update the selector accordingly.
    pub async fn update<F>(&self, callback: F) -> Result<()>
    where
        F: Fn(Arc<BTreeSet<Backend>>),
    {
        let (new_backends, enablement) = self.discovery.discover().await?;
        self.do_update(new_backends, enablement, callback);
        Ok(())
    }

    /// Run health check on all backends if it is set.
    ///
    /// When `parallel: true`, all backends are checked in parallel instead of sequentially
    pub async fn run_health_check(&self, parallel: bool) {
        use crate::health_check::HealthCheck;
        use log::{info, warn};
        use pingora_runtime::current_handle;

        async fn check_and_report(
            backend: &Backend,
            check: &Arc<dyn HealthCheck + Send + Sync>,
            health_table: &HashMap<u64, Health>,
        ) {
            let errored = check.check(backend).await.err();
            if let Some(h) = health_table.get(&backend.hash_key()) {
                let flipped =
                    h.observe_health(errored.is_none(), check.health_threshold(errored.is_none()));
                if flipped {
                    if let Some(e) = errored {
                        warn!("{backend:?} becomes unhealthy, {e}");
                    } else {
                        info!("{backend:?} becomes healthy");
                    }
                }
            }
        }

        let Some(health_check) = self.health_check.as_ref() else {
            return;
        };

        let backends = self.backends.load();
        if parallel {
            let health_table = self.health.load_full();
            let runtime = current_handle();
            let jobs = backends.iter().map(|backend| {
                let backend = backend.clone();
                let check = health_check.clone();
                let ht = health_table.clone();
                runtime.spawn(async move {
                    check_and_report(&backend, &check, &ht).await;
                })
            });

            futures::future::join_all(jobs).await;
        } else {
            for backend in backends.iter() {
                check_and_report(backend, health_check, &self.health.load()).await;
            }
        }
    }
}

/// A [LoadBalancer] instance contains the service discovery, health check and backend selection
/// all together.
///
/// In order to run service discovery and health check at the designated frequencies, the [LoadBalancer]
/// needs to be run as a [pingora_core::services::background::BackgroundService].
pub struct LoadBalancer<S> {
    backends: Backends,
    selector: ArcSwap<S>,
    /// How frequent the health check logic (if set) should run.
    ///
    /// If `None`, the health check logic will only run once at the beginning.
    pub health_check_frequency: Option<Duration>,
    /// How frequent the service discovery should run.
    ///
    /// If `None`, the service discovery will only run once at the beginning.
    pub update_frequency: Option<Duration>,
    /// Whether to run health check to all backends in parallel. Default is false.
    pub parallel_health_check: bool,
}

impl<'a, S: BackendSelection> LoadBalancer<S>
where
    S: BackendSelection + 'static,
    S::Iter: BackendIter,
{
    /// Build a [LoadBalancer] with static backends created from the iter.
    ///
    /// Note: [ToSocketAddrs] will invoke blocking network IO for DNS lookup if
    /// the input cannot be directly parsed as [SocketAddr].
    pub fn try_from_iter<A, T: IntoIterator<Item = A>>(iter: T) -> IoResult<Self>
    where
        A: ToSocketAddrs,
    {
        let discovery = discovery::Static::try_from_iter(iter)?;
        let backends = Backends::new(discovery);
        let lb = Self::from_backends(backends);
        lb.update()
            .now_or_never()
            .expect("static should not block")
            .expect("static should not error");
        Ok(lb)
    }

    /// Build a [LoadBalancer] with the given [Backends].
    pub fn from_backends(backends: Backends) -> Self {
        let selector = ArcSwap::new(Arc::new(S::build(&backends.get_backend())));
        LoadBalancer {
            backends,
            selector,
            health_check_frequency: None,
            update_frequency: None,
            parallel_health_check: false,
        }
    }

    /// Run the service discovery and update the selection algorithm.
    ///
    /// This function will be called every `update_frequency` if this [LoadBalancer] instance
    /// is running as a background service.
    pub async fn update(&self) -> Result<()> {
        self.backends
            .update(|backends| self.selector.store(Arc::new(S::build(&backends))))
            .await
    }

    /// Return the first healthy [Backend] according to the selection algorithm and the
    /// health check results.
    ///
    /// The `key` is used for hash based selection and is ignored if the selection is random or
    /// round robin.
    ///
    /// the `max_iterations` is there to bound the search time for the next Backend. In certain
    /// algorithm like Ketama hashing, the search for the next backend is linear and could take
    /// a lot steps.
    // TODO: consider remove `max_iterations` as users have no idea how to set it.
    pub fn select(&self, key: &[u8], max_iterations: usize) -> Option<Backend> {
        self.select_with(key, max_iterations, |_, health| health)
    }

    /// Similar to [Self::select], return the first healthy [Backend] according to the selection algorithm
    /// and the user defined `accept` function.
    ///
    /// The `accept` function takes two inputs, the backend being selected and the internal health of that
    /// backend. The function can do things like ignoring the internal health checks or skipping this backend
    /// because it failed before. The `accept` function is called multiple times iterating over backends
    /// until it returns `true`.
    pub fn select_with<F>(&self, key: &[u8], max_iterations: usize, accept: F) -> Option<Backend>
    where
        F: Fn(&Backend, bool) -> bool,
    {
        let selection = self.selector.load();
        let mut iter = UniqueIterator::new(selection.iter(key), max_iterations);
        while let Some(b) = iter.get_next() {
            if accept(&b, self.backends.ready(&b)) {
                return Some(b);
            }
        }
        None
    }

    /// Set the health check method. See [health_check].
    pub fn set_health_check(
        &mut self,
        hc: Box<dyn health_check::HealthCheck + Send + Sync + 'static>,
    ) {
        self.backends.set_health_check(hc);
    }

    /// Access the [Backends] of this [LoadBalancer]
    pub fn backends(&self) -> &Backends {
        &self.backends
    }
}

#[cfg(test)]
mod test {
    use std::sync::atomic::{AtomicBool, Ordering::Relaxed};

    use super::*;
    use async_trait::async_trait;

    #[tokio::test]
    async fn test_static_backends() {
        let backends: LoadBalancer<selection::RoundRobin> =
            LoadBalancer::try_from_iter(["1.1.1.1:80", "1.0.0.1:80"]).unwrap();

        let backend1 = Backend::new("1.1.1.1:80").unwrap();
        let backend2 = Backend::new("1.0.0.1:80").unwrap();
        let backend = backends.backends().get_backend();
        assert!(backend.contains(&backend1));
        assert!(backend.contains(&backend2));
    }

    #[tokio::test]
    async fn test_backends() {
        let discovery = discovery::Static::default();
        let good1 = Backend::new("1.1.1.1:80").unwrap();
        discovery.add(good1.clone());
        let good2 = Backend::new("1.0.0.1:80").unwrap();
        discovery.add(good2.clone());
        let bad = Backend::new("127.0.0.1:79").unwrap();
        discovery.add(bad.clone());

        let mut backends = Backends::new(Box::new(discovery));
        let check = health_check::TcpHealthCheck::new();
        backends.set_health_check(check);

        // true: new backend discovered
        let updated = AtomicBool::new(false);
        backends
            .update(|_| updated.store(true, Relaxed))
            .await
            .unwrap();
        assert!(updated.load(Relaxed));

        // false: no new backend discovered
        let updated = AtomicBool::new(false);
        backends
            .update(|_| updated.store(true, Relaxed))
            .await
            .unwrap();
        assert!(!updated.load(Relaxed));

        backends.run_health_check(false).await;

        let backend = backends.get_backend();
        assert!(backend.contains(&good1));
        assert!(backend.contains(&good2));
        assert!(backend.contains(&bad));

        assert!(backends.ready(&good1));
        assert!(backends.ready(&good2));
        assert!(!backends.ready(&bad));
    }
    #[tokio::test]
    async fn test_backends_with_ext() {
        let discovery = discovery::Static::default();
        let mut b1 = Backend::new("1.1.1.1:80").unwrap();
        b1.ext.insert(true);
        let mut b2 = Backend::new("1.0.0.1:80").unwrap();
        b2.ext.insert(1u8);
        discovery.add(b1.clone());
        discovery.add(b2.clone());

        let backends = Backends::new(Box::new(discovery));

        // fill in the backends
        backends.update(|_| {}).await.unwrap();

        let backend = backends.get_backend();
        assert!(backend.contains(&b1));
        assert!(backend.contains(&b2));

        let b2 = backend.first().unwrap();
        assert_eq!(b2.ext.get::<u8>(), Some(&1));

        let b1 = backend.last().unwrap();
        assert_eq!(b1.ext.get::<bool>(), Some(&true));
    }

    #[tokio::test]
    async fn test_discovery_readiness() {
        use discovery::Static;

        struct TestDiscovery(Static);
        #[async_trait]
        impl ServiceDiscovery for TestDiscovery {
            async fn discover(&self) -> Result<(BTreeSet<Backend>, HashMap<u64, bool>)> {
                let bad = Backend::new("127.0.0.1:79").unwrap();
                let (backends, mut readiness) = self.0.discover().await?;
                readiness.insert(bad.hash_key(), false);
                Ok((backends, readiness))
            }
        }
        let discovery = Static::default();
        let good1 = Backend::new("1.1.1.1:80").unwrap();
        discovery.add(good1.clone());
        let good2 = Backend::new("1.0.0.1:80").unwrap();
        discovery.add(good2.clone());
        let bad = Backend::new("127.0.0.1:79").unwrap();
        discovery.add(bad.clone());
        let discovery = TestDiscovery(discovery);

        let backends = Backends::new(Box::new(discovery));

        // true: new backend discovered
        let updated = AtomicBool::new(false);
        backends
            .update(|_| updated.store(true, Relaxed))
            .await
            .unwrap();
        assert!(updated.load(Relaxed));

        let backend = backends.get_backend();
        assert!(backend.contains(&good1));
        assert!(backend.contains(&good2));
        assert!(backend.contains(&bad));

        assert!(backends.ready(&good1));
        assert!(backends.ready(&good2));
        assert!(!backends.ready(&bad));
    }

    #[tokio::test]
    async fn test_parallel_health_check() {
        let discovery = discovery::Static::default();
        let good1 = Backend::new("1.1.1.1:80").unwrap();
        discovery.add(good1.clone());
        let good2 = Backend::new("1.0.0.1:80").unwrap();
        discovery.add(good2.clone());
        let bad = Backend::new("127.0.0.1:79").unwrap();
        discovery.add(bad.clone());

        let mut backends = Backends::new(Box::new(discovery));
        let check = health_check::TcpHealthCheck::new();
        backends.set_health_check(check);

        // true: new backend discovered
        let updated = AtomicBool::new(false);
        backends
            .update(|_| updated.store(true, Relaxed))
            .await
            .unwrap();
        assert!(updated.load(Relaxed));

        backends.run_health_check(true).await;

        assert!(backends.ready(&good1));
        assert!(backends.ready(&good2));
        assert!(!backends.ready(&bad));
    }

    mod thread_safety {
        use super::*;

        struct MockDiscovery {
            expected: usize,
        }
        #[async_trait]
        impl ServiceDiscovery for MockDiscovery {
            async fn discover(&self) -> Result<(BTreeSet<Backend>, HashMap<u64, bool>)> {
                let mut d = BTreeSet::new();
                let mut m = HashMap::with_capacity(self.expected);
                for i in 0..self.expected {
                    let b = Backend::new(&format!("1.1.1.1:{i}")).unwrap();
                    m.insert(i as u64, true);
                    d.insert(b);
                }
                Ok((d, m))
            }
        }

        #[tokio::test(flavor = "multi_thread", worker_threads = 2)]
        async fn test_consistency() {
            let expected = 3000;
            let discovery = MockDiscovery { expected };
            let lb = Arc::new(LoadBalancer::<selection::Consistent>::from_backends(
                Backends::new(Box::new(discovery)),
            ));
            let lb2 = lb.clone();

            tokio::spawn(async move {
                assert!(lb2.update().await.is_ok());
            });
            let mut backend_count = 0;
            while backend_count == 0 {
                let backends = lb.backends();
                backend_count = backends.backends.load_full().len();
            }
            assert_eq!(backend_count, expected);
            assert!(lb.select_with(b"test", 1, |_, _| true).is_some());
        }
    }
}<|MERGE_RESOLUTION|>--- conflicted
+++ resolved
@@ -88,11 +88,7 @@
             .or_err(ErrorType::InternalError, "invalid socket addr")?;
         Ok(Backend {
             addr: SocketAddr::Inet(addr),
-<<<<<<< HEAD
             weight,
-=======
-            weight: 1,
->>>>>>> 8af73489
             ext: Extensions::new(),
         })
         // TODO: UDS
