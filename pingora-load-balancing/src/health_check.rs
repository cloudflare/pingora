// Copyright 2024 Cloudflare, Inc.
//
// Licensed under the Apache License, Version 2.0 (the "License");
// you may not use this file except in compliance with the License.
// You may obtain a copy of the License at
//
// http://www.apache.org/licenses/LICENSE-2.0
//
// Unless required by applicable law or agreed to in writing, software
// distributed under the License is distributed on an "AS IS" BASIS,
// WITHOUT WARRANTIES OR CONDITIONS OF ANY KIND, either express or implied.
// See the License for the specific language governing permissions and
// limitations under the License.

//! Health Check interface and methods.

use crate::Backend;
use arc_swap::ArcSwap;
use async_trait::async_trait;
use pingora_core::connectors::{http::Connector as HttpConnector, TransportConnector};
use pingora_core::upstreams::peer::{BasicPeer, HttpPeer, Peer};
use pingora_error::{Error, ErrorType::CustomCode, Result};
use pingora_http::{RequestHeader, ResponseHeader};
use std::sync::Arc;
use std::time::Duration;

#[async_trait]
pub trait HealthObserve {
    /// Observes the health of a [Backend], can be used for monitoring purposes.
    async fn observe(&self, target: &Backend, healthy: bool);
}
/// Provided to a [HealthCheck] to observe changes to [Backend] health.
pub type HealthObserveCallback = Box<dyn HealthObserve + Send + Sync>;

/// [HealthCheck] is the interface to implement health check for backends
#[async_trait]
pub trait HealthCheck {
    /// Check the given backend.
    ///
    /// `Ok(())`` if the check passes, otherwise the check fails.
    async fn check(&self, target: &Backend) -> Result<()>;

    /// Called when the health changes for a [Backend].
    async fn health_status_change(&self, _target: &Backend, _healthy: bool) {}

    /// This function defines how many *consecutive* checks should flip the health of a backend.
    ///
    /// For example: with `success``: `true`: this function should return the
    /// number of check need to flip from unhealthy to healthy.
    fn health_threshold(&self, success: bool) -> usize;
}

/// TCP health check
///
/// This health check checks if a TCP (or TLS) connection can be established to a given backend.
pub struct TcpHealthCheck {
    /// Number of successful checks to flip from unhealthy to healthy.
    pub consecutive_success: usize,
    /// Number of failed checks to flip from healthy to unhealthy.
    pub consecutive_failure: usize,
    /// How to connect to the backend.
    ///
    /// This field defines settings like the connect timeout and src IP to bind.
    /// The SocketAddr of `peer_template` is just a placeholder which will be replaced by the
    /// actual address of the backend when the health check runs.
    ///
    /// By default, this check will try to establish a TCP connection. When the `sni` field is
    /// set, it will also try to establish a TLS connection on top of the TCP connection.
    pub peer_template: BasicPeer,
    connector: TransportConnector,
    /// A callback that is invoked when the `healthy` status changes for a [Backend].
    pub health_changed_callback: Option<HealthObserveCallback>,
}

impl Default for TcpHealthCheck {
    fn default() -> Self {
        let mut peer_template = BasicPeer::new("0.0.0.0:1");
        peer_template.options.connection_timeout = Some(Duration::from_secs(1));
        TcpHealthCheck {
            consecutive_success: 1,
            consecutive_failure: 1,
            peer_template,
            connector: TransportConnector::new(None),
            health_changed_callback: None,
        }
    }
}

impl TcpHealthCheck {
    /// Create a new [TcpHealthCheck] with the following default values
    /// * connect timeout: 1 second
    /// * consecutive_success: 1
    /// * consecutive_failure: 1
    pub fn new() -> Box<Self> {
        Box::<TcpHealthCheck>::default()
    }

    /// Create a new [TcpHealthCheck] that tries to establish a TLS connection.
    ///
    /// The default values are the same as [Self::new()].
    pub fn new_tls(sni: &str) -> Box<Self> {
        let mut new = Self::default();
        new.peer_template.sni = sni.into();
        Box::new(new)
    }

    /// Replace the internal tcp connector with the given [TransportConnector]
    pub fn set_connector(&mut self, connector: TransportConnector) {
        self.connector = connector;
    }
}

#[async_trait]
impl HealthCheck for TcpHealthCheck {
    fn health_threshold(&self, success: bool) -> usize {
        if success {
            self.consecutive_success
        } else {
            self.consecutive_failure
        }
    }

    async fn check(&self, target: &Backend) -> Result<()> {
        let mut peer = self.peer_template.clone();
        peer._address = target.addr.clone();
        self.connector.get_stream(&peer).await.map(|_| {})
    }

    async fn health_status_change(&self, target: &Backend, healthy: bool) {
        if let Some(callback) = &self.health_changed_callback {
            callback.observe(target, healthy).await;
        }
    }
}

type Validator = Box<dyn Fn(&ResponseHeader) -> Result<()> + Send + Sync>;

/// HTTP health check
///
/// This health check checks if it can receive the expected HTTP(s) response from the given backend.
pub struct HttpHealthCheck {
    /// Number of successful checks to flip from unhealthy to healthy.
    pub consecutive_success: usize,
    /// Number of failed checks to flip from healthy to unhealthy.
    pub consecutive_failure: usize,
    /// How to connect to the backend.
    ///
    /// This field defines settings like the connect timeout and src IP to bind.
    /// The SocketAddr of `peer_template` is just a placeholder which will be replaced by the
    /// actual address of the backend when the health check runs.
    ///
    /// Set the `scheme` field to use HTTPs.
    pub peer_template: HttpPeer,
    /// Whether the underlying TCP/TLS connection can be reused across checks.
    ///
    /// * `false` will make sure that every health check goes through TCP (and TLS) handshakes.
    ///   Established connections sometimes hide the issue of firewalls and L4 LB.
    /// * `true` will try to reuse connections across checks, this is the more efficient and fast way
    ///   to perform health checks.
    pub reuse_connection: bool,
    /// The request header to send to the backend
    pub req: RequestHeader,
    connector: HttpConnector,
    /// Optional field to define how to validate the response from the server.
    ///
    /// If not set, any response with a `200 OK` is considered a successful check.
    pub validator: Option<Validator>,
    /// Sometimes the health check endpoint lives one a different port than the actual backend.
    /// Setting this option allows the health check to perform on the given port of the backend IP.
    pub port_override: Option<u16>,
    /// A callback that is invoked when the `healthy` status changes for a [Backend].
    pub health_changed_callback: Option<HealthObserveCallback>,
}

impl HttpHealthCheck {
    /// Create a new [HttpHealthCheck] with the following default settings
    /// * connect timeout: 1 second
    /// * read timeout: 1 second
    /// * req: a GET to the `/` of the given host name
    /// * consecutive_success: 1
    /// * consecutive_failure: 1
    /// * reuse_connection: false
    /// * validator: `None`, any 200 response is considered successful
    pub fn new(host: &str, tls: bool) -> Self {
        let mut req = RequestHeader::build("GET", b"/", None).unwrap();
        req.append_header("Host", host).unwrap();
        let sni = if tls { host.into() } else { String::new() };
        let mut peer_template = HttpPeer::new("0.0.0.0:1", tls, sni);
        peer_template.options.connection_timeout = Some(Duration::from_secs(1));
        peer_template.options.read_timeout = Some(Duration::from_secs(1));
        HttpHealthCheck {
            consecutive_success: 1,
            consecutive_failure: 1,
            peer_template,
            connector: HttpConnector::new(None),
            reuse_connection: false,
            req,
            validator: None,
            port_override: None,
            health_changed_callback: None,
        }
    }

    /// Replace the internal http connector with the given [HttpConnector]
    pub fn set_connector(&mut self, connector: HttpConnector) {
        self.connector = connector;
    }
}

#[async_trait]
impl HealthCheck for HttpHealthCheck {
    fn health_threshold(&self, success: bool) -> usize {
        if success {
            self.consecutive_success
        } else {
            self.consecutive_failure
        }
    }

    async fn check(&self, target: &Backend) -> Result<()> {
        let mut peer = self.peer_template.clone();
        peer._address = target.addr.clone();
        if let Some(port) = self.port_override {
            peer._address.set_port(port);
        }
        let session = self.connector.get_http_session(&peer).await?;

        let mut session = session.0;
        let req = Box::new(self.req.clone());
        session.write_request_header(req).await?;

        if let Some(read_timeout) = peer.options.read_timeout {
            session.set_read_timeout(read_timeout);
        }

        session.read_response_header().await?;

        let resp = session.response_header().expect("just read");

        if let Some(validator) = self.validator.as_ref() {
            validator(resp)?;
        } else if resp.status != 200 {
            return Error::e_explain(
                CustomCode("non 200 code", resp.status.as_u16()),
                "during http healthcheck",
            );
        };

        while session.read_response_body().await?.is_some() {
            // drain the body if any
        }

        if self.reuse_connection {
            let idle_timeout = peer.idle_timeout();
            self.connector
                .release_http_session(session, &peer, idle_timeout)
                .await;
        }

        Ok(())
    }
    async fn health_status_change(&self, target: &Backend, healthy: bool) {
        if let Some(callback) = &self.health_changed_callback {
            callback.observe(target, healthy).await;
        }
    }
}

#[derive(Clone)]
struct HealthInner {
    /// Whether the endpoint is healthy to serve traffic
    healthy: bool,
    /// Whether the endpoint is allowed to serve traffic independent of its health
    enabled: bool,
    /// The counter for stateful transition between healthy and unhealthy.
    /// When [healthy] is true, this counts the number of consecutive health check failures
    /// so that the caller can flip the healthy when a certain threshold is met, and vise versa.
    consecutive_counter: usize,
}

/// Health of backends that can be updated atomically
pub(crate) struct Health(ArcSwap<HealthInner>);

impl Default for Health {
    fn default() -> Self {
        Health(ArcSwap::new(Arc::new(HealthInner {
            healthy: true, // TODO: allow to start with unhealthy
            enabled: true,
            consecutive_counter: 0,
        })))
    }
}

impl Clone for Health {
    fn clone(&self) -> Self {
        let inner = self.0.load_full();
        Health(ArcSwap::new(inner))
    }
}

impl Health {
    pub fn ready(&self) -> bool {
        let h = self.0.load();
        h.healthy && h.enabled
    }

    pub fn enable(&self, enabled: bool) {
        let h = self.0.load();
        if h.enabled != enabled {
            // clone the inner
            let mut new_health = (**h).clone();
            new_health.enabled = enabled;
            self.0.store(Arc::new(new_health));
        };
    }

    // return true when the health is flipped
    pub fn observe_health(&self, health: bool, flip_threshold: usize) -> bool {
        let h = self.0.load();
        let mut flipped = false;
        if h.healthy != health {
            // opposite health observed, ready to increase the counter
            // clone the inner
            let mut new_health = (**h).clone();
            new_health.consecutive_counter += 1;
            if new_health.consecutive_counter >= flip_threshold {
                new_health.healthy = health;
                new_health.consecutive_counter = 0;
                flipped = true;
            }
            self.0.store(Arc::new(new_health));
        } else if h.consecutive_counter > 0 {
            // observing the same health as the current state.
            // reset the counter, if it is non-zero, because it is no longer consecutive
            let mut new_health = (**h).clone();
            new_health.consecutive_counter = 0;
            self.0.store(Arc::new(new_health));
        }
        flipped
    }
}

#[cfg(test)]
mod test {
    use std::{
        collections::{BTreeSet, HashMap},
        sync::atomic::{AtomicU16, Ordering},
    };

    use super::*;
<<<<<<< HEAD
    use crate::{discovery, Backends, SocketAddr};
    use async_trait::async_trait;
=======
    use crate::SocketAddr;
    use http::Extensions;
>>>>>>> 8af73489

    #[tokio::test]
    async fn test_tcp_check() {
        let tcp_check = TcpHealthCheck::default();

        let backend = Backend {
            addr: SocketAddr::Inet("1.1.1.1:80".parse().unwrap()),
            weight: 1,
            ext: Extensions::new(),
        };

        assert!(tcp_check.check(&backend).await.is_ok());

        let backend = Backend {
            addr: SocketAddr::Inet("1.1.1.1:79".parse().unwrap()),
            weight: 1,
            ext: Extensions::new(),
        };

        assert!(tcp_check.check(&backend).await.is_err());
    }

    #[tokio::test]
    async fn test_tls_check() {
        let tls_check = TcpHealthCheck::new_tls("one.one.one.one");
        let backend = Backend {
            addr: SocketAddr::Inet("1.1.1.1:443".parse().unwrap()),
            weight: 1,
            ext: Extensions::new(),
        };

        assert!(tls_check.check(&backend).await.is_ok());
    }

    #[tokio::test]
    async fn test_https_check() {
        let https_check = HttpHealthCheck::new("one.one.one.one", true);

        let backend = Backend {
            addr: SocketAddr::Inet("1.1.1.1:443".parse().unwrap()),
            weight: 1,
            ext: Extensions::new(),
        };

        assert!(https_check.check(&backend).await.is_ok());
    }

    #[tokio::test]
    async fn test_http_custom_check() {
        let mut http_check = HttpHealthCheck::new("one.one.one.one", false);
        http_check.validator = Some(Box::new(|resp: &ResponseHeader| {
            if resp.status == 301 {
                Ok(())
            } else {
                Error::e_explain(
                    CustomCode("non 301 code", resp.status.as_u16()),
                    "during http healthcheck",
                )
            }
        }));

        let backend = Backend {
            addr: SocketAddr::Inet("1.1.1.1:80".parse().unwrap()),
            weight: 1,
            ext: Extensions::new(),
        };

        http_check.check(&backend).await.unwrap();

        assert!(http_check.check(&backend).await.is_ok());
    }

    #[tokio::test]
    async fn test_health_observe() {
        struct Observe {
            unhealthy_count: Arc<AtomicU16>,
        }
        #[async_trait]
        impl HealthObserve for Observe {
            async fn observe(&self, _target: &Backend, healthy: bool) {
                if !healthy {
                    self.unhealthy_count.fetch_add(1, Ordering::Relaxed);
                }
            }
        }

        let good_backend = Backend::new("127.0.0.1:79").unwrap();
        let new_good_backends = || -> (BTreeSet<Backend>, HashMap<u64, bool>) {
            let mut healthy = HashMap::new();
            healthy.insert(good_backend.hash_key(), true);
            let mut backends = BTreeSet::new();
            backends.extend(vec![good_backend.clone()]);
            (backends, healthy)
        };
        // tcp health check
        {
            let unhealthy_count = Arc::new(AtomicU16::new(0));
            let ob = Observe {
                unhealthy_count: unhealthy_count.clone(),
            };
            let bob = Box::new(ob);
            let tcp_check = TcpHealthCheck {
                health_changed_callback: Some(bob),
                ..Default::default()
            };

            let discovery = discovery::Static::default();
            let mut backends = Backends::new(Box::new(discovery));
            backends.set_health_check(Box::new(tcp_check));
            let result = new_good_backends();
            backends.do_update(result.0, result.1);
            // the backend is ready
            assert!(backends.ready(&good_backend));

            // run health check
            backends.run_health_check(false).await;
            assert!(1 == unhealthy_count.load(Ordering::Relaxed));
            // backend is unhealthy
            assert!(!backends.ready(&good_backend));
        }

        // http health check
        {
            let unhealthy_count = Arc::new(AtomicU16::new(0));
            let ob = Observe {
                unhealthy_count: unhealthy_count.clone(),
            };
            let bob = Box::new(ob);

            let mut https_check = HttpHealthCheck::new("one.one.one.one", true);
            https_check.health_changed_callback = Some(bob);

            let discovery = discovery::Static::default();
            let mut backends = Backends::new(Box::new(discovery));
            backends.set_health_check(Box::new(https_check));
            let result = new_good_backends();
            backends.do_update(result.0, result.1);
            // the backend is ready
            assert!(backends.ready(&good_backend));
            // run health check
            backends.run_health_check(false).await;
            assert!(1 == unhealthy_count.load(Ordering::Relaxed));
            assert!(!backends.ready(&good_backend));
        }
    }
}<|MERGE_RESOLUTION|>--- conflicted
+++ resolved
@@ -348,13 +348,9 @@
     };
 
     use super::*;
-<<<<<<< HEAD
     use crate::{discovery, Backends, SocketAddr};
     use async_trait::async_trait;
-=======
-    use crate::SocketAddr;
     use http::Extensions;
->>>>>>> 8af73489
 
     #[tokio::test]
     async fn test_tcp_check() {
