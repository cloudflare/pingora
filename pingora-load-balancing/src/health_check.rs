--- conflicted
+++ resolved
@@ -33,13 +33,8 @@
     async fn check(&self, target: &Backend) -> Result<()>;
     /// This function defines how many *consecutive* checks should flip the health of a backend.
     ///
-<<<<<<< HEAD
-    /// For example, with `success``: `true`: this function should return the
-    /// number of checks need to flip from unhealthy to healthy.
-=======
     /// For example: with `success``: `true`: this function should return the
     /// number of check need to flip from unhealthy to healthy.
->>>>>>> 0de54eb9
     fn health_threshold(&self, success: bool) -> usize;
 }
 
